--- conflicted
+++ resolved
@@ -19,21 +19,13 @@
 
       - name: Ensure server baseline
         run: |
-<<<<<<< HEAD
-          ssh -o StrictHostKeyChecking=no ${{ secrets.SSH_USER }}@${{ secrets.SSH_HOST }} <<'SSH'
-=======
           ssh -o StrictHostKeyChecking=no ${{ secrets.SSH_USER }}@${{ secrets.SSH_HOST }} <<'REMOTE'
->>>>>>> fd01d0dc
             set -e
             apt-get update && apt-get -y install python3-venv python3-pip rsync sqlite3
             id bot 2>/dev/null || useradd -r -m -d /opt/bot -s /usr/sbin/nologin bot
             mkdir -p /opt/bot/{run,data,logs,backups,browser_profile,src}
             chown -R bot:bot /opt/bot
-<<<<<<< HEAD
-          SSH
-=======
 REMOTE
->>>>>>> fd01d0dc
 
       - name: Rsync sources
         run: |
@@ -44,11 +36,7 @@
 
       - name: Install deps + Playwright
         run: |
-<<<<<<< HEAD
-          ssh ${{ secrets.SSH_USER }}@${{ secrets.SSH_HOST }} <<'SSH'
-=======
           ssh ${{ secrets.SSH_USER }}@${{ secrets.SSH_HOST }} <<'REMOTE'
->>>>>>> fd01d0dc
             set -e
             cd /opt/bot
             chown -R bot:bot /opt/bot/src
@@ -56,11 +44,7 @@
             sudo -u bot /opt/bot/.venv/bin/pip install --upgrade pip wheel
             sudo -u bot /opt/bot/.venv/bin/pip install -r /opt/bot/src/requirements.txt
             sudo -u bot /opt/bot/.venv/bin/python -m playwright install --with-deps chromium
-<<<<<<< HEAD
-          SSH
-=======
 REMOTE
->>>>>>> fd01d0dc
 
       - name: Write .env from secret
         run: |
