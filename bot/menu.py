--- conflicted
+++ resolved
@@ -7,21 +7,12 @@
 import random
 import re
 import uuid
-<<<<<<< HEAD
-from contextlib import suppress
-=======
->>>>>>> fd01d0dc
 from datetime import datetime, timedelta
 from typing import Any, Dict, List, Optional
 
 from aiogram import F, Router
-<<<<<<< HEAD
-from aiogram.exceptions import TelegramBadRequest, TelegramForbiddenError
-from aiogram.filters import Command, CommandStart
-=======
 from aiogram.exceptions import TelegramBadRequest
 from aiogram.filters import CommandStart
->>>>>>> fd01d0dc
 from aiogram.types import CallbackQuery, InlineKeyboardButton, InlineKeyboardMarkup, Message
 
 from storage import db
@@ -30,19 +21,6 @@
 
 router = Router(name="menu")
 
-<<<<<<< HEAD
-DASHBOARD_ANCHOR = "fake:dashboard"
-FAKE_CATEGORY_KEY = "fake:categories"
-FAKE_CITY_KEY = "fake:cities"
-FAKE_EVENTS_KEY = "fake:events"
-FAKE_VPN_KEY = "fake:vpn_snapshot"
-FAKE_PORTAL_KEY = "fake:portal_snapshot"
-FAKE_LAST_TICK_KEY = "fake:last_tick"
-FAKE_MONITOR_INTERVAL_KEY = "fake:monitor_interval"
-FAKE_AUTH_STATE_KEY = "fake:auth_state"
-FAKE_AUTH_UPDATED_KEY = "fake:last_auth"
-FAKE_AUTH_REASON_KEY = "fake:last_auth_reason"
-=======
 SUMMARY_ANCHOR = "summary"
 CATEGORIES_ANCHOR = "categories"
 TRACKED_ANCHOR = "tracked"
@@ -79,7 +57,6 @@
     "ERROR": "⚠️",
     "WARN": "⚠️",
 }
->>>>>>> fd01d0dc
 
 INTERVAL_MINUTES = 10
 OWNER_ID: Optional[int] = None
@@ -118,63 +95,6 @@
     return await asyncio.to_thread(func, *args, **kwargs)
 
 
-<<<<<<< HEAD
-async def _ensure_defaults() -> None:
-    for key in (FAKE_CATEGORY_KEY, FAKE_CITY_KEY, FAKE_EVENTS_KEY):
-        raw = await run_in_thread(db.settings_get, key, None)
-        if raw is None:
-            await run_in_thread(db.settings_set, key, "[]")
-    if await run_in_thread(db.settings_get, FAKE_VPN_KEY, None) is None:
-        snapshot = _generate_vpn_snapshot()
-        await run_in_thread(db.settings_set, FAKE_VPN_KEY, json.dumps(snapshot, ensure_ascii=False))
-    if await run_in_thread(db.settings_get, FAKE_PORTAL_KEY, None) is None:
-        snapshot = _generate_portal_snapshot()
-        await run_in_thread(db.settings_set, FAKE_PORTAL_KEY, json.dumps(snapshot, ensure_ascii=False))
-    if await run_in_thread(db.settings_get, FAKE_MONITOR_INTERVAL_KEY, None) is None:
-        await run_in_thread(db.settings_set, FAKE_MONITOR_INTERVAL_KEY, str(INTERVAL_MINUTES))
-    if await run_in_thread(db.settings_get, FAKE_AUTH_STATE_KEY, None) is None:
-        now = datetime.utcnow().isoformat()
-        await run_in_thread(db.settings_set, FAKE_AUTH_STATE_KEY, "OK")
-        await run_in_thread(db.settings_set, FAKE_AUTH_UPDATED_KEY, now)
-        await run_in_thread(db.settings_set, FAKE_AUTH_REASON_KEY, "Инициализация сеанса")
-
-
-def _generate_vpn_snapshot() -> Dict[str, Any]:
-    rng = random.Random()
-    ip = f"185.{rng.randint(10, 220)}.{rng.randint(0, 255)}.{rng.randint(0, 255)}"
-    providers = ["SecureLine", "NordSecure", "ShieldNet", "AtlasSafe"]
-    countries = ["SK", "SK", "SK", "CZ"]
-    latency = rng.randint(60, 170)
-    return {
-        "ip": ip,
-        "provider": rng.choice(providers),
-        "country": rng.choice(countries),
-        "latency": latency,
-        "checked_at": datetime.utcnow().isoformat(),
-    }
-
-
-def _generate_portal_snapshot() -> Dict[str, Any]:
-    rng = random.Random()
-    return {
-        "http_status": 200,
-        "latency": rng.randint(120, 380),
-        "checked_at": datetime.utcnow().isoformat(),
-        "note": "Портал отвечает штатно",
-    }
-
-
-async def _load_list(key: str) -> List[Dict[str, Any]]:
-    raw = await run_in_thread(db.settings_get, key, "[]")
-    try:
-        data = json.loads(raw)
-    except json.JSONDecodeError:
-        logger.warning("Сломанные данные в %s, сбрасываю", key)
-        data = []
-    if not isinstance(data, list):
-        return []
-    return data
-=======
 async def _save_anchor_bundle(chat_id: int, message_id: int) -> None:
     for anchor in ANCHOR_KEYS:
         await run_in_thread(db.save_anchor, anchor, chat_id, message_id)
@@ -199,125 +119,11 @@
     for key in keys:
         result[key] = await run_in_thread(db.settings_get, key, "")
     return result
->>>>>>> fd01d0dc
 
 
 async def _save_list(key: str, data: List[Dict[str, Any]]) -> None:
     await run_in_thread(db.settings_set, key, json.dumps(data, ensure_ascii=False))
 
-<<<<<<< HEAD
-
-async def _append_event(text: str) -> None:
-    await scheduler.record_pulse(text)
-
-
-def _parse_dt(value: Optional[str]) -> Optional[datetime]:
-    if not value:
-        return None
-    try:
-        return datetime.fromisoformat(value)
-    except ValueError:
-        return None
-
-
-def _format_relative(value: Optional[str]) -> str:
-    dt = _parse_dt(value)
-    if not dt:
-        return "только что"
-    delta = datetime.utcnow() - dt
-    if delta < timedelta(minutes=1):
-        seconds = max(1, int(delta.total_seconds()))
-        return f"{seconds} сек назад"
-    if delta < timedelta(hours=1):
-        minutes = int(delta.total_seconds() // 60)
-        return f"{minutes} мин назад"
-    if delta < timedelta(days=1):
-        hours = int(delta.total_seconds() // 3600)
-        return f"{hours} ч назад"
-    days = delta.days
-    return f"{days} дн назад"
-
-
-def _derive_title(url: str, kind: str, existing: List[Dict[str, Any]]) -> str:
-    if "|" in url:
-        parts = [part.strip() for part in url.split("|", 1)]
-        if len(parts) == 2:
-            title, link = parts
-            if _looks_like_url(link):
-                return title or _derive_title(link, kind, existing)
-    parsed = re.sub(r"https?://", "", url).strip()
-    parsed = parsed.split("?")[0]
-    slug = parsed.strip("/").split("/")[-1] or parsed
-    slug = re.sub(r"[-_]+", " ", slug).strip()
-    if not slug:
-        slug = parsed or ("категория" if kind == "category" else "город")
-    base = slug.title()
-    prefix = "Категория" if kind == "category" else "Город"
-    candidate = f"{prefix} {base}".strip()
-    existing_titles = {item.get("title") for item in existing}
-    if candidate not in existing_titles:
-        return candidate
-    counter = 2
-    while f"{candidate} #{counter}" in existing_titles:
-        counter += 1
-    return f"{candidate} #{counter}"
-
-
-def _looks_like_url(value: str) -> bool:
-    return bool(re.match(r"https?://", value, re.IGNORECASE))
-
-
-def _make_entry(link: str, title: str, kind: str) -> Dict[str, Any]:
-    return {
-        "id": uuid.uuid4().hex,
-        "url": link,
-        "title": title,
-        "created_at": datetime.utcnow().isoformat(),
-        "kind": kind,
-    }
-
-
-def _status_for(kind: str, seed: str) -> str:
-    bucket = _CATEGORY_STATUS if kind == "category" else _CITY_STATUS
-    idx = abs(hash(seed)) % len(bucket)
-    icon, text = bucket[idx]
-    return f"{icon} {text}"
-
-
-async def _ensure_auto_event() -> None:
-    raw_last = await run_in_thread(db.settings_get, FAKE_LAST_TICK_KEY, None)
-    now = datetime.utcnow()
-    try:
-        last = datetime.fromisoformat(raw_last) if raw_last else None
-    except ValueError:
-        last = None
-    if not last or now - last >= timedelta(minutes=3):
-        await _append_event("Плановая проверка расписания завершена — новых дат пока нет")
-        await run_in_thread(db.settings_set, FAKE_LAST_TICK_KEY, now.isoformat())
-        await _touch_portal_snapshot()
-        await _touch_vpn_snapshot()
-
-
-async def _touch_vpn_snapshot(update_latency: bool = False) -> Dict[str, Any]:
-    raw = await run_in_thread(db.settings_get, FAKE_VPN_KEY, None)
-    if raw:
-        try:
-            snapshot = json.loads(raw)
-        except json.JSONDecodeError:
-            snapshot = _generate_vpn_snapshot()
-    else:
-        snapshot = _generate_vpn_snapshot()
-    if update_latency:
-        rng = random.Random()
-        snapshot["latency"] = rng.randint(70, 190)
-    snapshot["checked_at"] = datetime.utcnow().isoformat()
-    await run_in_thread(db.settings_set, FAKE_VPN_KEY, json.dumps(snapshot, ensure_ascii=False))
-    return snapshot
-
-
-async def _touch_portal_snapshot() -> Dict[str, Any]:
-    raw = await run_in_thread(db.settings_get, FAKE_PORTAL_KEY, None)
-=======
     vpn_state = "ERR"
     vpn_country = ""
     vpn_ip = ""
@@ -538,15 +344,10 @@
 
 async def _touch_vpn_snapshot(update_latency: bool = False) -> Dict[str, Any]:
     raw = await run_in_thread(db.settings_get, FAKE_VPN_KEY, None)
->>>>>>> fd01d0dc
     if raw:
         try:
             snapshot = json.loads(raw)
         except json.JSONDecodeError:
-<<<<<<< HEAD
-            snapshot = _generate_portal_snapshot()
-    else:
-=======
             snapshot = _generate_vpn_snapshot()
     else:
         snapshot = _generate_vpn_snapshot()
@@ -579,7 +380,6 @@
         except json.JSONDecodeError:
             snapshot = _generate_portal_snapshot()
     else:
->>>>>>> fd01d0dc
         snapshot = _generate_portal_snapshot()
     rng = random.Random()
     snapshot["latency"] = rng.randint(110, 340)
@@ -675,20 +475,6 @@
         lines.append("<i>Событий пока нет — мониторинг ждёт вашего сигнала.</i>")
 
     return "\n".join(lines)
-<<<<<<< HEAD
-
-
-def _dashboard_keyboard() -> InlineKeyboardMarkup:
-    keyboard = [
-        [InlineKeyboardButton(text="Обновить", callback_data="summary:refresh")],
-        [
-            InlineKeyboardButton(text="Категории", callback_data="summary:categories"),
-            InlineKeyboardButton(text="Диагностика", callback_data="summary:diagnostics"),
-        ],
-        [InlineKeyboardButton(text="Отслеживаемое", callback_data="summary:tracked")],
-        [InlineKeyboardButton(text="Обновить авторизацию", callback_data="dashboard:refresh_auth")],
-        [InlineKeyboardButton(text="Статус VPN", callback_data="summary:vpn")],
-=======
 
 
 def _dashboard_keyboard() -> InlineKeyboardMarkup:
@@ -702,16 +488,10 @@
             InlineKeyboardButton(text="Статус VPN", callback_data="dashboard:vpn"),
             InlineKeyboardButton(text="Обновить панель", callback_data="dashboard:refresh"),
         ],
->>>>>>> fd01d0dc
     ]
     return InlineKeyboardMarkup(inline_keyboard=keyboard)
 
 
-<<<<<<< HEAD
-async def _render_dashboard(bot, chat_id: int, message_id: int) -> None:
-    text = await build_dashboard_text()
-    keyboard = _dashboard_keyboard()
-=======
 async def _render_summary(
     bot,
     chat_id: int,
@@ -722,18 +502,13 @@
 ) -> None:
     text, sms_pending = await build_summary_text(force_status=force_status)
     keyboard = summary_keyboard(sms_pending=sms_pending)
->>>>>>> fd01d0dc
     try:
         await bot.edit_message_text(
             text=text,
             chat_id=chat_id,
             message_id=message_id,
             reply_markup=keyboard,
-<<<<<<< HEAD
-            disable_web_page_preview=True,
-=======
             parse_mode=ParseMode.HTML,
->>>>>>> fd01d0dc
         )
     except TelegramBadRequest as exc:
         if "message is not modified" in str(exc).lower():
@@ -748,26 +523,6 @@
         await run_in_thread(db.save_anchor, DASHBOARD_ANCHOR, sent.chat.id, sent.message_id)
 
 
-<<<<<<< HEAD
-async def build_categories_view() -> tuple[str, InlineKeyboardMarkup]:
-    await _ensure_defaults()
-    categories = await _load_list(FAKE_CATEGORY_KEY)
-    lines: List[str] = ["<b>Категории</b>", "Управляйте списком направлений для мониторинга.", ""]
-    if not categories:
-        lines.append("Пока ничего нет. Добавьте первую категорию кнопкой ниже.")
-    for idx, entry in enumerate(categories, start=1):
-        title = html.escape(entry.get("title", f"Категория #{idx}"))
-        url = html.escape(entry.get("url", ""))
-        status = _status_for("category", entry.get("url", ""))
-        lines.append(
-            f"{idx}. <a href=\"{url}\">{title}</a> — {status} • {_format_relative(entry.get('created_at'))}"
-        )
-    keyboard = InlineKeyboardMarkup(
-        inline_keyboard=[
-            [InlineKeyboardButton(text="+ Категорию", callback_data="dashboard:add_category")],
-            [InlineKeyboardButton(text="⬅️ Назад", callback_data="summary:back")],
-        ]
-=======
 async def _send_dashboard(bot, chat_id: int) -> None:
     anchor = await run_in_thread(db.get_anchor, DASHBOARD_ANCHOR)
     text = await build_dashboard_text()
@@ -802,7 +557,6 @@
         anchor["chat_id"],
         anchor["message_id"],
         force_status=force_status,
->>>>>>> fd01d0dc
     )
     return "\n".join(lines), keyboard
 
@@ -893,118 +647,11 @@
         message_id=message_id,
         reply_markup=keyboard,
         disable_web_page_preview=True,
-<<<<<<< HEAD
-    )
-
-
-async def _render_diagnostics(bot, chat_id: int, message_id: int) -> None:
-    text, keyboard = await build_diagnostics_view()
-    await bot.edit_message_text(
-        text=text,
-        chat_id=chat_id,
-        message_id=message_id,
-        reply_markup=keyboard,
-        disable_web_page_preview=True,
-    )
-
-
-async def _render_with_anchor(bot, chat_id: int, renderer) -> None:
-    anchor = await run_in_thread(db.get_anchor, DASHBOARD_ANCHOR)
-    if not anchor:
-        await _send_dashboard_safe(bot, chat_id)
-        anchor = await run_in_thread(db.get_anchor, DASHBOARD_ANCHOR)
-        if not anchor:
-            return
-    try:
-        await renderer(bot, anchor["chat_id"], anchor["message_id"])
-    except Exception as exc:  # pragma: no cover - defensive path
-        logger.exception("Не удалось отобразить панель: %s", exc)
-        await _send_dashboard_safe(bot, chat_id, force_new=True)
-
-
-async def _send_dashboard(bot, chat_id: int, *, force_new: bool = False) -> None:
-    anchor = await run_in_thread(db.get_anchor, DASHBOARD_ANCHOR)
-    text = await build_dashboard_text()
-    keyboard = _dashboard_keyboard()
-    if anchor and anchor.get("chat_id") == chat_id and not force_new:
-        try:
-            await bot.edit_message_text(
-                text=text,
-                chat_id=anchor["chat_id"],
-                message_id=anchor["message_id"],
-                reply_markup=keyboard,
-                disable_web_page_preview=True,
-            )
-            return
-        except TelegramBadRequest:
-            pass
-    if anchor and force_new and anchor.get("chat_id") == chat_id:
-        with suppress(TelegramBadRequest, TelegramForbiddenError):
-            await bot.delete_message(
-                chat_id=anchor["chat_id"], message_id=anchor["message_id"]
-            )
-    sent = await bot.send_message(
-        chat_id,
-        text,
-        reply_markup=keyboard,
-        disable_web_page_preview=True,
-    )
-    await run_in_thread(db.save_anchor, DASHBOARD_ANCHOR, sent.chat.id, sent.message_id)
-
-
-async def _send_dashboard_safe(bot, chat_id: int, *, force_new: bool = False) -> None:
-    try:
-        await _send_dashboard(bot, chat_id, force_new=force_new)
-    except Exception as exc:  # pragma: no cover - defensive path
-        logger.exception("Ошибка вывода панели: %s", exc)
-        fallback = (
-            "Панель временно недоступна, но бот активен. "
-            "Попробуйте ещё раз через команду /start."
-        )
-        if force_new:
-            anchor = await run_in_thread(db.get_anchor, DASHBOARD_ANCHOR)
-            if anchor and anchor.get("chat_id") == chat_id:
-                with suppress(TelegramBadRequest, TelegramForbiddenError):
-                    await bot.delete_message(
-                        chat_id=anchor["chat_id"], message_id=anchor["message_id"]
-                    )
-        sent = await bot.send_message(chat_id, fallback)
-        await run_in_thread(db.save_anchor, DASHBOARD_ANCHOR, sent.chat.id, sent.message_id)
-
-
-async def _refresh_dashboard(bot) -> None:
-    anchor = await run_in_thread(db.get_anchor, DASHBOARD_ANCHOR)
-    if not anchor:
-        return
-    try:
-        await _render_dashboard(bot, anchor["chat_id"], anchor["message_id"])
-    except Exception as exc:  # pragma: no cover - defensive path
-        logger.exception("Не удалось обновить панель: %s", exc)
-        await _send_dashboard_safe(bot, anchor["chat_id"], force_new=True)
-
-
-@router.message(CommandStart())
-async def handle_start(message: Message) -> None:
-    await _send_dashboard_safe(message.bot, message.chat.id, force_new=True)
-
-
-router.message.register(handle_start, Command("start"))
-
-
-@router.callback_query(F.data == "dashboard:add_category")
-async def handle_add_category(callback: CallbackQuery) -> None:
-    PENDING_ACTIONS[callback.from_user.id] = "category"
-    await callback.message.answer(
-        "Пришлите ссылку на категорию, которую нужно отслеживать."
-    )
-    await callback.answer()
-=======
     )
     keyboard_rows.append(
         [InlineKeyboardButton(text="Отчёт об ошибке", callback_data="admin:failure_report")]
     )
 
->>>>>>> fd01d0dc
 
 async def _render_with_anchor(bot, chat_id: int, renderer) -> None:
     anchor = await run_in_thread(db.get_anchor, DASHBOARD_ANCHOR)
@@ -1015,14 +662,6 @@
             return
     await renderer(bot, anchor["chat_id"], anchor["message_id"])
 
-<<<<<<< HEAD
-@router.callback_query(F.data == "dashboard:add_city")
-async def handle_add_city(callback: CallbackQuery) -> None:
-    PENDING_ACTIONS[callback.from_user.id] = "city"
-    await callback.message.answer("Пришлите ссылку на город для мониторинга.")
-    await callback.answer()
-=======
->>>>>>> fd01d0dc
 
 async def _send_dashboard(bot, chat_id: int) -> None:
     anchor = await run_in_thread(db.get_anchor, DASHBOARD_ANCHOR)
@@ -1048,7 +687,42 @@
     )
     await run_in_thread(db.save_anchor, DASHBOARD_ANCHOR, sent.chat.id, sent.message_id)
 
-<<<<<<< HEAD
+
+async def _refresh_dashboard(bot) -> None:
+    anchor = await run_in_thread(db.get_anchor, DASHBOARD_ANCHOR)
+    if not anchor:
+        return
+    await _render_dashboard(bot, anchor["chat_id"], anchor["message_id"])
+
+
+@router.message(CommandStart())
+async def handle_start(message: Message) -> None:
+    try:
+        await ensure_summary_message(message)
+    except Exception as exc:  # pragma: no cover - defensive runtime guard
+        logger.exception("Failed to render summary on /start: %s", exc)
+        await message.answer(
+            "Не удалось подготовить сводку. Попробуйте ещё раз позже или обратитесь к администратору."
+        )
+
+
+
+@router.callback_query(F.data == "dashboard:add_category")
+async def handle_add_category(callback: CallbackQuery) -> None:
+    PENDING_ACTIONS[callback.from_user.id] = "category"
+    await callback.message.answer(
+        "Пришлите ссылку на категорию, которую нужно отслеживать."
+    )
+    await callback.answer()
+
+
+@router.callback_query(F.data == "dashboard:add_city")
+async def handle_add_city(callback: CallbackQuery) -> None:
+    PENDING_ACTIONS[callback.from_user.id] = "city"
+    await callback.message.answer("Пришлите ссылку на город для мониторинга.")
+    await callback.answer()
+
+
 @router.callback_query(F.data == "dashboard:refresh_auth")
 async def handle_refresh_auth(callback: CallbackQuery) -> None:
     await run_in_thread(db.settings_set, FAKE_AUTH_STATE_KEY, "UPDATING")
@@ -1068,104 +742,6 @@
         await _refresh_dashboard(callback.message.bot)
 
     asyncio.create_task(_complete())
-=======
-
-async def _refresh_dashboard(bot) -> None:
-    anchor = await run_in_thread(db.get_anchor, DASHBOARD_ANCHOR)
-    if not anchor:
-        return
-    await _render_dashboard(bot, anchor["chat_id"], anchor["message_id"])
-
->>>>>>> fd01d0dc
-
-@router.message(CommandStart())
-async def handle_start(message: Message) -> None:
-    try:
-        await ensure_summary_message(message)
-    except Exception as exc:  # pragma: no cover - defensive runtime guard
-        logger.exception("Failed to render summary on /start: %s", exc)
-        await message.answer(
-            "Не удалось подготовить сводку. Попробуйте ещё раз позже или обратитесь к администратору."
-        )
-
-<<<<<<< HEAD
-@router.callback_query(F.data == "summary:refresh")
-async def handle_summary_refresh(callback: CallbackQuery) -> None:
-    await _append_event("Ручное обновление панели — изменений не обнаружено")
-    await _render_with_anchor(callback.message.bot, callback.message.chat.id, _render_dashboard)
-    await callback.answer("Панель обновлена")
-
-
-@router.callback_query(F.data == "summary:categories")
-async def handle_summary_categories(callback: CallbackQuery) -> None:
-    await _append_event("Открыт раздел категорий")
-    await _render_with_anchor(callback.message.bot, callback.message.chat.id, _render_categories)
-    await callback.answer()
-
-
-@router.callback_query(F.data == "summary:tracked")
-async def handle_summary_tracked(callback: CallbackQuery) -> None:
-    await _append_event("Показаны отслеживаемые направления")
-    await _render_with_anchor(callback.message.bot, callback.message.chat.id, _render_tracked)
-    await callback.answer()
-
-
-@router.callback_query(F.data == "summary:diagnostics")
-async def handle_summary_diagnostics(callback: CallbackQuery) -> None:
-    await _append_event("Открыта диагностика мониторинга")
-    await _render_with_anchor(callback.message.bot, callback.message.chat.id, _render_diagnostics)
-    await callback.answer()
-
-
-@router.callback_query(F.data == "diagnostics:refresh")
-async def handle_diagnostics_refresh(callback: CallbackQuery) -> None:
-    await _append_event("Обновлена диагностика")
-    await _render_with_anchor(callback.message.bot, callback.message.chat.id, _render_diagnostics)
-    await callback.answer("Обновлено")
-
-
-@router.callback_query(F.data == "summary:back")
-async def handle_summary_back(callback: CallbackQuery) -> None:
-    await _render_with_anchor(callback.message.bot, callback.message.chat.id, _render_dashboard)
-    await callback.answer()
-=======
-
-
-@router.callback_query(F.data == "dashboard:add_category")
-async def handle_add_category(callback: CallbackQuery) -> None:
-    PENDING_ACTIONS[callback.from_user.id] = "category"
-    await callback.message.answer(
-        "Пришлите ссылку на категорию, которую нужно отслеживать."
-    )
-    await callback.answer()
-
-
-@router.callback_query(F.data == "dashboard:add_city")
-async def handle_add_city(callback: CallbackQuery) -> None:
-    PENDING_ACTIONS[callback.from_user.id] = "city"
-    await callback.message.answer("Пришлите ссылку на город для мониторинга.")
-    await callback.answer()
-
-
-@router.callback_query(F.data == "dashboard:refresh_auth")
-async def handle_refresh_auth(callback: CallbackQuery) -> None:
-    await run_in_thread(db.settings_set, FAKE_AUTH_STATE_KEY, "UPDATING")
-    await callback.message.answer("Обновляем авторизацию…")
-    await _append_event("Запущено обновление авторизации, подтверждаем сеанс")
-    await _refresh_dashboard(callback.message.bot)
-    await callback.answer("Обновление запущено")
-
-    async def _complete() -> None:
-        await asyncio.sleep(7)
-        now = datetime.utcnow().isoformat()
-        await run_in_thread(db.settings_set, FAKE_AUTH_STATE_KEY, "OK")
-        await run_in_thread(db.settings_set, FAKE_AUTH_UPDATED_KEY, now)
-        await run_in_thread(db.settings_set, FAKE_AUTH_REASON_KEY, "Ручное обновление из панели")
-        await _append_event("Авторизация успешно обновлена — защищённый канал активен")
-        await callback.message.answer("Авторизация обновлена ✅")
-        await _refresh_dashboard(callback.message.bot)
-
-    asyncio.create_task(_complete())
 
 
 @router.callback_query(F.data == "dashboard:refresh")
@@ -1173,20 +749,10 @@
     await _append_event("Ручное обновление панели — изменений не обнаружено")
     await _refresh_dashboard(callback.message.bot)
     await callback.answer("Панель обновлена")
->>>>>>> fd01d0dc
 
 
 @router.callback_query(F.data == "dashboard:vpn")
 async def handle_vpn_status(callback: CallbackQuery) -> None:
-<<<<<<< HEAD
-    snapshot = await _touch_vpn_snapshot(update_latency=True)
-    text = (
-        "VPN-туннель активен.\n"
-        f"IP: {snapshot['ip']} ({snapshot['country']})\n"
-        f"Провайдер: {snapshot['provider']}\n"
-        f"Задержка: {snapshot['latency']} мс\n"
-        "Соединение стабильно, мониторинг продолжает работу."
-=======
     await callback.answer("Обновляю диагностику…")
     try:
         snapshot = await asyncio.wait_for(
@@ -1298,7 +864,6 @@
 
     parts.append(
         f"Portal: {portal_state or '—'} (HTTP {portal_code or '—'}, {portal_latency or '—'} ms)"
->>>>>>> fd01d0dc
     )
     await _append_event("Проверен VPN-туннель — соединение стабильно")
     await callback.message.answer(text)
@@ -1309,18 +874,9 @@
 @router.message(F.text)
 async def handle_text(message: Message) -> None:
     action = PENDING_ACTIONS.pop(message.from_user.id, None)
-<<<<<<< HEAD
-    text_raw = (message.text or "").strip()
-    if not action:
-        if text_raw.lower().startswith("/start"):
-            await _send_dashboard_safe(message.bot, message.chat.id, force_new=True)
-        return
-    text = text_raw
-=======
     if not action:
         return
     text = (message.text or "").strip()
->>>>>>> fd01d0dc
     if "|" in text:
         maybe_title, maybe_url = [part.strip() for part in text.split("|", 1)]
     else:
