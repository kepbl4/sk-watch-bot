--- conflicted
+++ resolved
@@ -158,14 +158,11 @@
                         status_code = resp.status
                         elapsed = int((time.monotonic() - start) * 1000)
                 except Exception:
-<<<<<<< HEAD
                     status_code = None
 
                 if status_code == 405:
                     logger.debug("Portal HEAD returned 405, retrying with GET")
                 if status_code == 405 or status_code is None:
-=======
->>>>>>> f25dd899
                     start = time.monotonic()
                     async with session.get(login_url, allow_redirects=False) as resp:
                         status_code = resp.status
@@ -173,15 +170,12 @@
                         elapsed = int((time.monotonic() - start) * 1000)
                 portal_latency = str(elapsed)
                 portal_code = str(status_code)
-<<<<<<< HEAD
                 method_note = None
                 if status_code == 405:
                     portal_state = "OK"
                     method_note = "method not allowed"
                 elif status_code in {200, 301, 302}:
-=======
                 if status_code in {200, 301, 302}:
->>>>>>> f25dd899
                     portal_state = "OK"
                     if elapsed > latency_threshold:
                         portal_state = "SLOW"
@@ -195,23 +189,17 @@
                     status=portal_state,
                     latency_ms=elapsed,
                     http_status=status_code,
-<<<<<<< HEAD
                     error=portal_error or method_note,
-=======
                     error=portal_error,
->>>>>>> f25dd899
                 )
                 if portal_state == "ERR":
                     logger.warning("Portal sensor error: %s", portal_error)
                     await auth_manager.capture_portal_error(
                         login_url, description=portal_error or "portal error"
-<<<<<<< HEAD
                 )
                 if method_note and not portal_error:
                     portal_error = method_note
-=======
                     )
->>>>>>> f25dd899
             except Exception as exc:  # pragma: no cover - network issues
                 portal_state = "ERR"
                 portal_error = str(exc)
@@ -719,7 +707,6 @@
         ]
     )
     if screenshots:
-<<<<<<< HEAD
         for shot in screenshots:
             created = _format_datetime(shot.get("created_at"), "%d.%m %H:%M:%S")
             keyboard_rows.append(
@@ -730,7 +717,6 @@
                     )
                 ]
             )
-=======
         keyboard_rows.append(
             [
                 InlineKeyboardButton(
@@ -739,7 +725,6 @@
                 )
             ]
         )
->>>>>>> f25dd899
     keyboard_rows.append(
         [
             InlineKeyboardButton(text="⬅️ Назад", callback_data="summary:back"),
