--- conflicted
+++ resolved
@@ -29,17 +29,10 @@
     async def update_interval(self, interval_minutes: int) -> None:
         self._interval = max(1, interval_minutes)
         await asyncio.to_thread(db.settings_set, "fake:monitor_interval", str(self._interval))
-<<<<<<< HEAD
 
     async def record_pulse(self, text: str) -> None:
         """Persist a pretend monitoring event."""
 
-=======
-
-    async def record_pulse(self, text: str) -> None:
-        """Persist a pretend monitoring event."""
-
->>>>>>> fd01d0dc
         raw = await asyncio.to_thread(db.settings_get, "fake:events", "[]")
         try:
             events = json.loads(raw)
@@ -49,11 +42,6 @@
         events = events[-12:]
         await asyncio.to_thread(db.settings_set, "fake:events", json.dumps(events, ensure_ascii=False))
 
-<<<<<<< HEAD
-    @property
-    def interval(self) -> int:
-        return self._interval
-=======
         context = await auth_manager.get_context()
         if not context:
             await self._finalise_run(run_id, "ERROR", 0)
@@ -297,7 +285,6 @@
             self._heartbeat_path.write_text(str(int(datetime.utcnow().timestamp())), encoding="utf-8")
         except Exception as exc:  # pragma: no cover - filesystem issues
             logger.warning("Failed to write heartbeat: %s", exc)
->>>>>>> fd01d0dc
 
 
 scheduler = WatcherScheduler()
