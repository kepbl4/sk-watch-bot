"""Authentication flow handled via Playwright."""
from __future__ import annotations

import asyncio
import os
import re
import shutil
import subprocess
from datetime import datetime, timedelta
from pathlib import Path
from typing import Optional
from urllib.parse import urlencode, urlsplit, urlunsplit

import aiohttp
from aiogram import Bot
from aiogram.types import BufferedInputFile, Message
from playwright.async_api import (
    BrowserContext,
    Page,
    Playwright,
    TimeoutError as PlaywrightTimeoutError,
    async_playwright,
)

from storage import db
from utils.logging import logger


CAPTCHA_READY = "auth:captcha_done"
CAPTCHA_CANCEL = "auth:captcha_cancel"
CAPTCHA_MANUAL = "auth:captcha_manual"


class AuthManager:
    """Stateful helper that encapsulates portal authentication."""

    def __init__(self) -> None:
        self._lock = asyncio.Lock()
        self._playwright: Optional[Playwright] = None
        self._context: Optional[BrowserContext] = None
        self._captcha_future: Optional[asyncio.Future[bool]] = None
        self._manual_future: Optional[asyncio.Future[bool]] = None
        self._sms_future: Optional[asyncio.Future[str]] = None
        self._owner_id = int(os.getenv("OWNER_ID", "0") or 0)
        self._login_url = os.getenv("LOGIN_URL", "")
        self._profile_dir = os.getenv("BROWSER_PROFILE_DIR", "./browser_profile")
        self._headless = os.getenv("HEADLESS", "true").lower() == "true"
        self._ignore_https = os.getenv("IGNORE_HTTPS_ERRORS", "true").lower() == "true"
        self._captcha_provider = os.getenv("CAPTCHA_PROVIDER", "auto").lower()
        self._captcha_key = os.getenv("CAPTCHA_API_KEY")
        self._timezone = os.getenv("BOT_TIMEZONE", "Europe/Bratislava")
        self._auth_valid_hours = int(os.getenv("AUTH_VALID_HOURS", "6") or 6)
        self._screen_dir = Path(os.getenv("SCREEN_DIR", "/opt/bot/logs/screens"))
        self._screen_dir.mkdir(parents=True, exist_ok=True)
        self._manual_session_active = False

    async def ensure_auth(self, bot: Bot, *, manual: bool = False, force: bool = False) -> str:
        """Ensure the session is authorised; return state string."""

        if not self._login_url:
            logger.error("LOGIN_URL is not configured")
            return "ERROR"

        async with self._lock:
            await self._run_system_checks()
            context = await self._ensure_context()
            if not context:
                return "ERROR"

            if not force:
                cached_state = db.settings_get("auth_state")
                auth_exp = db.settings_get("auth_exp")
                if cached_state == "OK" and auth_exp:
                    try:
                        exp = datetime.fromisoformat(auth_exp)
                    except ValueError:
                        exp = datetime.min
                    if exp > datetime.utcnow():
                        state = await self._preflight(context)
                        if state == "OK":
                            logger.info("Auth preflight OK, session valid until %s", exp)
                            db.settings_set("auth_state", "OK")
                            return "OK"

            result = await self._perform_login(context, bot, manual=manual)
            db.settings_set("auth_state", result)
            if result == "OK":
                expiry = datetime.utcnow() + timedelta(hours=self._auth_valid_hours)
                db.settings_set("auth_exp", expiry.isoformat())
                if self._manual_session_active:
                    await self._capture_context_screenshot(
                        context,
                        prefix="AuthManualDone",
                        description="Ручная авторизация завершена",
                    )
                    self._manual_session_active = False
            else:
                db.settings_set("auth_exp", "")
                self._manual_session_active = False
            logger.info("Auth finished with state %s", result)
            return result

    async def capture_category_screenshot(self, cat_key: str) -> Optional[BufferedInputFile]:
        async with self._lock:
            context = await self._ensure_context()
            if not context:
                return None

            category = db.get_category(cat_key)
            if not category:
                return None

            url = category.get("url") or self._login_url
            page = await context.new_page()
            try:
                await page.goto(url, wait_until="networkidle", timeout=45000)
                await asyncio.sleep(1)
                data = await page.screenshot(full_page=True)
                filename = f"{cat_key}.png"
                await asyncio.to_thread(
                    self._store_screenshot,
                    data,
                    f"Category_{cat_key}",
                    f"Скриншот категории {cat_key}",
                )
                return BufferedInputFile(data, filename=filename)
            except PlaywrightTimeoutError:
                logger.warning("Screenshot timeout for %s", cat_key)
                return None
            finally:
                await page.close()

    async def get_context(self) -> Optional[BrowserContext]:
        async with self._lock:
            return await self._ensure_context()

    async def resolve_captcha(self, ok: bool) -> None:
        if self._captcha_future and not self._captcha_future.done():
            self._captcha_future.set_result(ok)

    async def submit_sms_code(self, code: str) -> None:
        if self._sms_future and not self._sms_future.done():
            self._sms_future.set_result(code)

    async def try_handle_owner_message(self, message: Message) -> bool:
        text = (message.text or "").strip()
        if self._manual_future and not self._manual_future.done():
            if text.lower() in {"готово", "done"}:
                self._manual_future.set_result(True)
                return True
            if text.lower() in {"отмена", "cancel"}:
                self._manual_future.set_result(False)
                return True
        if self._sms_future and not self._sms_future.done():
            if not re.fullmatch(r"\d{6}", text):
                await message.answer("Код должен состоять из 6 цифр. Попробуйте ещё раз.")
                return True
            self._sms_future.set_result(text)
            return True
        return False

    async def request_manual_captcha(self) -> None:
        if self._manual_future and not self._manual_future.done():
            self._manual_future.set_result(True)

    async def _ensure_context(self) -> Optional[BrowserContext]:
        if self._context:
            return self._context

        os.makedirs(self._profile_dir, exist_ok=True)
        try:
            self._playwright = await async_playwright().start()
            self._context = await self._playwright.chromium.launch_persistent_context(
                self._profile_dir,
                headless=self._headless,
                timezone_id=self._timezone,
                locale="sk-SK",
                accept_downloads=False,
                ignore_https_errors=self._ignore_https,
                args=["--lang=sk-SK,sk;q=0.9,en;q=0.8"],
            )
            return self._context
        except Exception as exc:  # pragma: no cover - defensive
            logger.exception("Failed to launch browser: %s", exc)
            return None

    async def _preflight(self, context: BrowserContext) -> str:
        page = await context.new_page()
        try:
            await page.goto(self._login_url, wait_until="domcontentloaded", timeout=30000)
            if "login" in page.url.lower():
                return "NEED_AUTH"
            if await page.locator("form[id*='login']").count() > 0:
                return "NEED_AUTH"
            return "OK"
        except PlaywrightTimeoutError:
            return "NEED_VPN"
        except Exception as exc:  # pragma: no cover - network issues
            logger.exception("Preflight failed: %s", exc)
            return "ERROR"
        finally:
            await page.close()

    async def _perform_login(self, context: BrowserContext, bot: Bot, *, manual: bool) -> str:
        page = await context.new_page()
        self._manual_session_active = False
        db.settings_set("auth_sms_pending", "0")
        try:
            await page.goto(self._login_url, wait_until="domcontentloaded", timeout=45000)
            await self._accept_cookies(page)

            if await self._handle_recaptcha(page, bot, manual=manual) is False:
                return "NEED_CAPTCHA"

            await self._submit_credentials(page)

            sms_needed = await self._await_sms_prompt(page)
            if sms_needed:
                code = await self._prompt_sms_code(bot)
                if not code:
                    return "NEED_SMS"
                await self._enter_sms_code(page, code)

            await page.wait_for_load_state("networkidle")
            state = await self._preflight(context)
            if state == "OK":
                await self.capture_page_screenshot(
                    page,
                    prefix="LoginDone",
                    description="Успешный вход в портал",
                )
                return "OK"
            await self.capture_page_screenshot(
                page,
                prefix="LoginState",
                description=f"Авторизация завершена с состоянием {state}",
            )
            return state
        except PlaywrightTimeoutError:
            await self.capture_page_screenshot(
                page,
                prefix="LoginTimeout",
                description="Таймаут авторизации",
            )
            return "NEED_VPN"
        except Exception as exc:  # pragma: no cover - login errors
            logger.exception("Auth flow error: %s", exc)
            await self.capture_page_screenshot(
                page,
                prefix="LoginError",
                description=f"Ошибка авторизации: {exc}",
            )
            return "ERROR"
        finally:
            await page.close()

    async def _accept_cookies(self, page: Page) -> None:
        try:
            button = page.get_by_role("button", name=re.compile("Súhlasím|Akceptujem", re.I))
            if await button.count():
                await button.first.click()
        except PlaywrightTimeoutError:
            logger.debug("Cookie banner not shown")

    async def _handle_recaptcha(self, page: Page, bot: Bot, *, manual: bool) -> Optional[bool]:
        captcha_locator = page.locator(".g-recaptcha")
        try:
            await captcha_locator.wait_for(timeout=15000)
        except PlaywrightTimeoutError:
            return True

        if self._captcha_provider == "auto" and self._captcha_key:
            for attempt in range(1, 3):
                logger.info("Attempting automatic captcha solve (try %s)", attempt)
                token = await self._solve_recaptcha_auto(page)
                if token:
                    await self._inject_recaptcha_token(page, token)
                    logger.info("Captcha solved automatically")
                    return True
                logger.warning("AUTO captcha attempt %s failed", attempt)
            await self._prompt_manual_help(bot)

        if manual or self._captcha_provider in {"manual", "semi"}:
            return await self._await_manual_captcha(bot)
        if self._manual_future:
            approved = await self._wait_for_manual_start()
            if approved:
                return await self._await_manual_captcha(bot)
        return False

    async def _solve_recaptcha_auto(self, page: Page) -> Optional[str]:
        sitekey = await page.get_attribute(".g-recaptcha", "data-sitekey")
        if not sitekey:
            return None
        payload = {
            "key": self._captcha_key,
            "method": "userrecaptcha",
            "googlekey": sitekey,
            "pageurl": page.url,
            "json": 1,
        }
        async with aiohttp.ClientSession() as session:
            async with session.post("https://2captcha.com/in.php", data=payload) as resp:
                data = await resp.json()
        if data.get("status") != 1:
            logger.error("2captcha request failed: %s", data)
            return None
        request_id = data.get("request")
        logger.info("2captcha request created: id=%s", request_id)
        for attempt in range(24):
            await asyncio.sleep(5)
            params = {
                "key": self._captcha_key,
                "action": "get",
                "id": request_id,
                "json": 1,
            }
            async with aiohttp.ClientSession() as session:
                async with session.get("https://2captcha.com/res.php", params=params) as resp:
                    result = await resp.json()
            if result.get("status") == 1:
                logger.info("2captcha solved: id=%s", request_id)
                return result.get("request")
            if result.get("request") != "CAPCHA_NOT_READY":
                logger.error("2captcha returned error: %s", result)
                break
            logger.debug("2captcha pending: id=%s status=%s", request_id, result.get("request"))
        logger.error("2captcha did not return a solution")
        return None

    async def _inject_recaptcha_token(self, page: Page, token: str) -> None:
        await page.evaluate(
            "token => {"
            "const area = document.querySelector('textarea#g-recaptcha-response');"
            "if (area) { area.value = token; area.dispatchEvent(new Event('change')); }"
            "}",
            token,
        )

    async def _prompt_manual_help(self, bot: Bot) -> None:
        if not self._owner_id:
            return
        loop = asyncio.get_running_loop()
        self._manual_future = loop.create_future()
        from aiogram.types import InlineKeyboardMarkup, InlineKeyboardButton

        keyboard = InlineKeyboardMarkup(
            inline_keyboard=[
                [
                    InlineKeyboardButton(
                        text="Помочь с капчей (ручной)", callback_data=CAPTCHA_MANUAL
                    )
                ]
            ]
        )
        await bot.send_message(
            self._owner_id,
            "Авто-решение reCAPTCHA не удалось. Нажмите «Помочь с капчей (ручной)», чтобы перейти в ручной режим.",
            reply_markup=keyboard,
        )

    async def _wait_for_manual_start(self) -> bool:
        if not self._manual_future:
            return False
        try:
            return await asyncio.wait_for(self._manual_future, timeout=180)
        except asyncio.TimeoutError:
            return False
        finally:
            self._manual_future = None

    async def _await_manual_captcha(self, bot: Bot) -> Optional[bool]:
        if not self._owner_id:
            return False
        if self._captcha_future and not self._captcha_future.done():
            self._captcha_future.cancel()
        loop = asyncio.get_running_loop()
        self._captcha_future = loop.create_future()
        from aiogram.types import InlineKeyboardMarkup, InlineKeyboardButton

        keyboard = InlineKeyboardMarkup(
            inline_keyboard=[
                [InlineKeyboardButton(text="Готово", callback_data=CAPTCHA_READY)],
                [InlineKeyboardButton(text="Отмена", callback_data=CAPTCHA_CANCEL)],
            ]
        )
        manual_link = self._build_manual_link()
        await bot.send_message(
            self._owner_id,
            "Нужно решить reCAPTCHA на портале. Нажмите «Готово», когда закончите."
            "\nРазовая ссылка: " + manual_link,
            reply_markup=keyboard,
        )
        try:
            result = await asyncio.wait_for(self._captcha_future, timeout=300)
            if result:
                self._manual_session_active = True
            return result
        except asyncio.TimeoutError:
            return False
        finally:
            self._captcha_future = None

    async def _submit_credentials(self, page: Page) -> None:
        username = os.getenv("PORTAL_USERNAME")
        password = os.getenv("PORTAL_PASSWORD")

        async def _fill_first(selectors: list[str], value: str, field: str) -> bool:
            for selector in selectors:
                try:
                    locator = page.locator(selector)
                    if await locator.count():
                        await locator.first.fill(value)
                        logger.info("Filled %s via selector %s", field, selector)
                        return True
                except PlaywrightTimeoutError:
                    continue
                except Exception as exc:  # pragma: no cover - selector edge cases
                    logger.debug("Selector %s failed for %s: %s", selector, field, exc)
                    continue
            return False

        if username:
            username_selectors = [
                "input[name*='user']",
                "input[name*='login']",
                "input[id*='user']",
                "input[id*='login']",
                "input#username",
                "input[name='username']",
            ]
            if not await _fill_first(username_selectors, username, "username"):
                logger.warning("Username field not found, expecting manual entry")

        if password:
            password_selectors = [
                "input[type='password']",
                "input[name*='pass']",
                "input[id*='pass']",
                "input#password",
            ]
            if not await _fill_first(password_selectors, password, "password"):
                logger.warning("Password field not found, expecting manual entry")

        submit_selectors = [
            "button[type='submit']",
            "input[type='submit']",
            "button:has-text('Prihlásiť')",
            "button:has-text('Login')",
        ]
        submitted = False
        for selector in submit_selectors:
            try:
                locator = page.locator(selector)
                if await locator.count():
                    await locator.first.click()
                    submitted = True
                    logger.info("Clicked submit via selector %s", selector)
                    break
            except PlaywrightTimeoutError:
                continue
            except Exception as exc:  # pragma: no cover - selector edge cases
                logger.debug("Submit selector %s failed: %s", selector, exc)
                continue

        if not submitted:
            try:
                await page.keyboard.press("Enter")
                logger.info("Triggered form submit via Enter key")
            except Exception as exc:  # pragma: no cover - keyboard edge cases
                logger.warning("Unable to submit credentials automatically: %s", exc)

    async def _await_sms_prompt(self, page: Page) -> bool:
        selectors = [
            "input[type='tel']",
            "input[name*='sms']",
            "input[id*='sms']",
            "input[name*='otp']",
            "input[id*='otp']",
        ]
        for selector in selectors:
            try:
                await page.wait_for_selector(selector, timeout=5000)
                logger.info("SMS prompt detected via selector %s", selector)
                return True
            except PlaywrightTimeoutError:
                continue
        return False

    async def _prompt_sms_code(self, bot: Bot) -> Optional[str]:
        if not self._owner_id:
            return None
        attempts = 3
        db.settings_set("auth_sms_pending", "1")
        for remaining in range(attempts, 0, -1):
            loop = asyncio.get_running_loop()
            self._sms_future = loop.create_future()
            await bot.send_message(
                self._owner_id,
                f"Введите SMS-код из 6 цифр (осталось попыток: {remaining}).",
            )
            try:
                code = await asyncio.wait_for(self._sms_future, timeout=120)
            except asyncio.TimeoutError:
                await bot.send_message(self._owner_id, "Таймаут ожидания SMS-кода.")
                db.settings_set("auth_sms_pending", "0")
                return None
            finally:
                self._sms_future = None

            if re.fullmatch(r"\d{6}", code):
                db.settings_set("auth_sms_pending", "0")
                return code
            await bot.send_message(self._owner_id, "Код должен состоять из 6 цифр. Попробуйте ещё раз.")
        db.settings_set("auth_sms_pending", "0")
        return None

    async def _enter_sms_code(self, page: Page, code: str) -> None:
        selectors = [
            "input[type='tel']",
            "input[name*='sms']",
            "input[id*='sms']",
            "input[name*='otp']",
            "input[id*='otp']",
        ]
        for selector in selectors:
            try:
                locator = page.locator(selector)
                if await locator.count():
                    await locator.first.fill(code)
                    logger.info("Filled SMS code using selector %s", selector)
                    break
            except Exception as exc:  # pragma: no cover - selector edge cases
                logger.debug("Failed to fill SMS selector %s: %s", selector, exc)
        try:
            submit = page.locator("button[type='submit']")
            if await submit.count():
                await submit.first.click()
            else:
                await page.keyboard.press("Enter")
        except Exception as exc:  # pragma: no cover - selector edge cases
            logger.debug("Failed to submit SMS form: %s", exc)


    async def _run_system_checks(self) -> None:
        warnings = []
        hint_parts = []
        timedatectl_path = shutil.which("timedatectl")
        if not timedatectl_path:
            warnings.append("нет timedatectl")
        else:
            try:
                proc = await asyncio.create_subprocess_exec(
                    timedatectl_path,
                    "status",
                    stdout=subprocess.DEVNULL,
                    stderr=subprocess.DEVNULL,
                )
                try:
                    await asyncio.wait_for(proc.communicate(), timeout=5)
                except asyncio.TimeoutError:
                    proc.kill()
                    warnings.append("timedatectl не отвечает")
                    hint_parts.append("timeout")
                else:
                    if proc.returncode != 0:
                        warnings.append("timedatectl вернул ошибку")
                        hint_parts.append(f"rc={proc.returncode}")
            except Exception as exc:  # pragma: no cover - system specific
                warnings.append("timedatectl не отвечает")
                hint_parts.append(str(exc))

        if not Path("/etc/ssl/certs/ca-certificates.crt").exists():
            warnings.append("нет ca-certificates")
            hint_parts.append("apt install ca-certificates")

        if not Path("/usr/share/zoneinfo").exists():
            warnings.append("нет tzdata")
            hint_parts.append("apt install tzdata")

        if warnings:
            message = "; ".join(warnings)
            if hint_parts:
                message = f"{message} ({'; '.join(hint_parts)})"
            db.settings_set("auth_system_state", "WARN")
            db.settings_set("auth_system_hint", message)
        else:
            db.settings_set("auth_system_state", "OK")
            db.settings_set("auth_system_hint", "")

    def _build_manual_link(self) -> str:
        timestamp = datetime.utcnow().strftime("%Y%m%d%H%M%S")
        parts = urlsplit(self._login_url)
        try:
            from urllib.parse import parse_qsl

            query = dict(parse_qsl(parts.query))
        except Exception:
            query = {}
        query["manual_token"] = timestamp
        new_query = urlencode(query)
        return urlunsplit((parts.scheme, parts.netloc, parts.path, new_query, parts.fragment))

    async def capture_page_screenshot(
        self,
        page: Page,
        *,
        prefix: str,
        description: str,
    ) -> Optional[str]:
        try:
            data = await page.screenshot(full_page=True)
        except Exception as exc:  # pragma: no cover - playwright edge
            logger.warning("Failed to capture %s screenshot: %s", prefix, exc)
            return None
        return await asyncio.to_thread(self._store_screenshot, data, prefix, description)

    async def _capture_context_screenshot(
        self,
        context: BrowserContext,
        *,
        prefix: str,
        description: str,
    ) -> Optional[str]:
        page = await context.new_page()
        try:
            await page.goto(self._login_url, wait_until="domcontentloaded", timeout=30000)
            return await self.capture_page_screenshot(page, prefix=prefix, description=description)
        except Exception as exc:  # pragma: no cover - navigation issues
            logger.warning("Failed to capture context screenshot: %s", exc)
            return None
        finally:
            await page.close()

    async def capture_portal_error(
        self,
        url: str,
        *,
        description: str,
        prefix: str = "PortalError",
    ) -> Optional[str]:
        context = await self.get_context()
        if not context:
            return None
        page = await context.new_page()
        try:
            await page.goto(url, wait_until="domcontentloaded", timeout=30000)
        except Exception as exc:  # pragma: no cover - portal issues
            logger.warning("Portal error navigation failed: %s", exc)
        finally:
            try:
                path = await self.capture_page_screenshot(
                    page,
                    prefix=prefix,
                    description=description,
                )
            finally:
                await page.close()
        return path

    def _store_screenshot(self, data: bytes, prefix: str, description: str) -> Optional[str]:
        timestamp = datetime.utcnow().strftime("%Y%m%d_%H%M%S")
        name = f"{prefix}_{timestamp}.png"
        path = self._screen_dir / name
        try:
            path.write_bytes(data)
        except Exception as exc:  # pragma: no cover - filesystem issues
            logger.error("Failed to persist screenshot %s: %s", name, exc)
            return None
        db.record_screenshot(name, str(path), description)
        logger.info("Screenshot saved: %s", path)
        return str(path)
<<<<<<< HEAD
=======


    async def _run_system_checks(self) -> None:
        warnings = []
        hint_parts = []
        timedatectl_path = shutil.which("timedatectl")
        if not timedatectl_path:
            warnings.append("нет timedatectl")
        else:
            try:
                proc = await asyncio.create_subprocess_exec(
                    timedatectl_path,
                    "status",
                    stdout=subprocess.DEVNULL,
                    stderr=subprocess.DEVNULL,
                )
                await asyncio.wait_for(proc.communicate(), timeout=5)
                if proc.returncode != 0:
                    warnings.append("timedatectl вернул ошибку")
                    hint_parts.append(f"rc={proc.returncode}")
            except Exception as exc:  # pragma: no cover - system specific
                warnings.append("timedatectl не отвечает")
                hint_parts.append(str(exc))

        if not Path("/etc/ssl/certs/ca-certificates.crt").exists():
            warnings.append("нет ca-certificates")
            hint_parts.append("apt install ca-certificates")

        if not Path("/usr/share/zoneinfo").exists():
            warnings.append("нет tzdata")
            hint_parts.append("apt install tzdata")

        if warnings:
            message = "; ".join(warnings)
            if hint_parts:
                message = f"{message} ({'; '.join(hint_parts)})"
            db.settings_set("auth_system_state", "WARN")
            db.settings_set("auth_system_hint", message)
        else:
            db.settings_set("auth_system_state", "OK")
            db.settings_set("auth_system_hint", "")

    def _build_manual_link(self) -> str:
        timestamp = datetime.utcnow().strftime("%Y%m%d%H%M%S")
        parts = urlsplit(self._login_url)
        try:
            from urllib.parse import parse_qsl

            query = dict(parse_qsl(parts.query))
        except Exception:
            query = {}
        query["manual_token"] = timestamp
        new_query = urlencode(query)
        return urlunsplit((parts.scheme, parts.netloc, parts.path, new_query, parts.fragment))

    async def capture_page_screenshot(
        self,
        page: Page,
        *,
        prefix: str,
        description: str,
    ) -> Optional[str]:
        try:
            data = await page.screenshot(full_page=True)
        except Exception as exc:  # pragma: no cover - playwright edge
            logger.warning("Failed to capture %s screenshot: %s", prefix, exc)
            return None
        return await asyncio.to_thread(self._store_screenshot, data, prefix, description)

    async def _capture_context_screenshot(
        self,
        context: BrowserContext,
        *,
        prefix: str,
        description: str,
    ) -> Optional[str]:
        page = await context.new_page()
        try:
            await page.goto(self._login_url, wait_until="domcontentloaded", timeout=30000)
            return await self.capture_page_screenshot(page, prefix=prefix, description=description)
        except Exception as exc:  # pragma: no cover - navigation issues
            logger.warning("Failed to capture context screenshot: %s", exc)
            return None
        finally:
            await page.close()

    async def capture_portal_error(
        self,
        url: str,
        *,
        description: str,
        prefix: str = "PortalError",
    ) -> Optional[str]:
        context = await self.get_context()
        if not context:
            return None
        page = await context.new_page()
        try:
            await page.goto(url, wait_until="domcontentloaded", timeout=30000)
        except Exception as exc:  # pragma: no cover - portal issues
            logger.warning("Portal error navigation failed: %s", exc)
        finally:
            try:
                path = await self.capture_page_screenshot(
                    page,
                    prefix=prefix,
                    description=description,
                )
            finally:
                await page.close()
        return path

    def _store_screenshot(self, data: bytes, prefix: str, description: str) -> Optional[str]:
        timestamp = datetime.utcnow().strftime("%Y%m%d_%H%M%S")
        name = f"{prefix}_{timestamp}.png"
        path = self._screen_dir / name
        try:
            path.write_bytes(data)
        except Exception as exc:  # pragma: no cover - filesystem issues
            logger.error("Failed to persist screenshot %s: %s", name, exc)
            return None
        db.record_screenshot(name, str(path), description)
        logger.info("Screenshot saved: %s", path)
        return str(path)
>>>>>>> b1d1e875


auth_manager = AuthManager()

__all__ = ["auth_manager", "CAPTCHA_READY", "CAPTCHA_CANCEL", "CAPTCHA_MANUAL"]<|MERGE_RESOLUTION|>--- conflicted
+++ resolved
@@ -670,8 +670,6 @@
         db.record_screenshot(name, str(path), description)
         logger.info("Screenshot saved: %s", path)
         return str(path)
-<<<<<<< HEAD
-=======
 
 
     async def _run_system_checks(self) -> None:
@@ -796,7 +794,6 @@
         db.record_screenshot(name, str(path), description)
         logger.info("Screenshot saved: %s", path)
         return str(path)
->>>>>>> b1d1e875
 
 
 auth_manager = AuthManager()
